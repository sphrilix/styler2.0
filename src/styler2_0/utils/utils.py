--- conflicted
+++ resolved
@@ -6,12 +6,9 @@
 from pathlib import Path
 from typing import Any, TypeVar
 
-<<<<<<< HEAD
 import yaml
+from chardet import detect
 from yaml import SafeLoader
-=======
-from chardet import detect
->>>>>>> 7b133755
 
 T = TypeVar("T")
 E = TypeVar("E", bound=Enum)
@@ -131,7 +128,7 @@
         file_stream.write(content)
 
 
-def read_content_of_file(file: Path, encoding: str = None) -> str:
+def read_content_of_file(file: Path, encoding: str = "utf-8") -> str:
     """
     Read the content of a file to str.
     :param file: The given file.
