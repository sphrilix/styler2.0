--- conflicted
+++ resolved
@@ -36,11 +36,8 @@
     GENERATE_VIOLATIONS = "GENERATE_VIOLATIONS"
     ADAPT_THREE_GRAMS = "ADAPT_THREE_GRAMS"
     PREPROCESSING = "PREPROCESSING"
-<<<<<<< HEAD
     TRAIN = "TRAIN"
-=======
     MINE_VIOLATIONS = "MINE_VIOLATIONS"
->>>>>>> 7b133755
 
     @classmethod
     def _missing_(cls, value: object) -> Any:
@@ -62,17 +59,14 @@
             adapt_styler_three_gram_csv(parsed_args.in_file, parsed_args.out_file)
         case Tasks.PREPROCESSING:
             preprocessing(parsed_args.violation_dir, parsed_args.splits)
-<<<<<<< HEAD
+        case Tasks.MINE_VIOLATIONS:
+            _run_violation_mining(parsed_args.repo, parsed_args.save)
         case Tasks.TRAIN:
             train(
                 parsed_args.model,
                 parsed_args.path,
                 parsed_args.epochs,
             )
-=======
-        case Tasks.MINE_VIOLATIONS:
-            _run_violation_mining(parsed_args.repo, parsed_args.save)
->>>>>>> 7b133755
         case _:
             return 1
     return 0
@@ -88,6 +82,7 @@
 
     if not config:
         config = find_checkstyle_config(source)
+
     copyfile(config, save / Path("checkstyle.xml"))
 
     if not version:
@@ -143,11 +138,8 @@
     generation = sub_parser.add_parser(str(Tasks.GENERATE_VIOLATIONS))
     adapting_three_gram = sub_parser.add_parser(str(Tasks.ADAPT_THREE_GRAMS))
     preprocessing_sub_parser = sub_parser.add_parser(str(Tasks.PREPROCESSING))
-<<<<<<< HEAD
+    mine_violations_sub_parser = sub_parser.add_parser(str(Tasks.MINE_VIOLATIONS))
     train_sub_parser = sub_parser.add_parser(str(Tasks.TRAIN))
-=======
-    mine_violations_sub_parser = sub_parser.add_parser(str(Tasks.MINE_VIOLATIONS))
->>>>>>> 7b133755
 
     # Set up arguments for generating violations
     generation.add_argument(
@@ -172,16 +164,14 @@
         "--splits", type=tuple[float, float, float], default=(0.9, 0.1, 0.0)
     )
 
-<<<<<<< HEAD
     # Set up arguments for model training
     train_sub_parser.add_argument("--model", action=enum_action(Models), required=True)
     train_sub_parser.add_argument("--path", type=Path, required=True)
     train_sub_parser.add_argument("--epochs", type=int, required=True)
-=======
+
     # Set up arguments for mining violations
     mine_violations_sub_parser.add_argument("--repo", type=Path, required=True)
     mine_violations_sub_parser.add_argument("--save", type=Path, required=True)
->>>>>>> 7b133755
 
     return arg_parser
 
