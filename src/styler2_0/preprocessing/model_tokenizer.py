import re
from abc import ABC, abstractmethod


class ModelTokenizer(ABC):
    """
<<<<<<< HEAD
    Base class for model tokenizers.
=======
    Base class for model specific tokenizers.
>>>>>>> c253137d
    """

    def tokenize(self, text: str) -> list[str]:
        """
        Tokenize the given text.
        output: [max_len]
        :param text: The text to be prepared.
        :return: Returns the tokens.
        """
        return self._process_tokens_for_inp(self.get_tokens(text))

    @abstractmethod
    def get_tokens(self, text: str) -> list[str]:
        """
        Split the given text into its tokens.
        Without any post-processing, like max_length
        or special tokens like <SOS>, <EOS> or <PAD>.
        :param text: The text to be split.
        :return: Returns the tokens.
        """
        pass

    @abstractmethod
    def _process_tokens_for_inp(self, tokens: list[str]) -> list[str]:
        """
        Process the tokens for the input.
        :param tokens: The tokens.
        :return: Returns the processed tokens.
        """
        pass


<<<<<<< HEAD
class SplitByTokenizer(ModelTokenizer):
    """
    Split token stream by certain char.
    """

    def __init__(
        self, max_length: int, split_by: str = " ", pad: str = "<PAD>"
    ) -> None:
        self._max_length = max_length
        self._split_by = split_by
        self._pad = pad

    def get_tokens(self, text: str) -> list[str]:
        """
        Split the given text into its tokens.
        :param text: Input text
        :return: Returns the tokens.
        """
        return text.split(self._split_by)

    def _process_tokens_for_inp(self, tokens: list[str]) -> list[str]:
        """
        Process the tokens for the input.
        :param tokens: The tokens from get_tokens.
        :return: Returns a list of tokens prepared for model input.
        """
        tokens = tokens[: self._max_length]
        return tokens + [self._pad] * (self._max_length - len(tokens))


class SequenceTokenizer(SplitByTokenizer):
    """
    Tokenizer for Sequence Models like LSTM and Transformer.
=======
class SequenceTokenizer(ModelTokenizer):
    """
    Sequence tokenizer for sequential models like Transformer and RNNs.
>>>>>>> c253137d
    """

    def __init__(
        self,
        max_length: int,
        sos: str = "<SOS>",
        eos: str = "<EOS>",
        pad: str = "<PAD>",
    ):
        self._sos = sos
        self._eos = eos
        super().__init__(max_length, " ", pad)

    def _process_tokens_for_inp(self, tokens: list[str]) -> list[str]:
        """
        Process the tokens for the input.
        :param tokens: The tokens from get_tokens.
        :return: Returns a list of tokens prepared for model input.
        """
        tokens = [self._sos] + tokens[: self._max_length - 2] + [self._eos]
        tokens = tokens + [self._pad] * (self._max_length - len(tokens))
        return tokens


class NoneTokenizer(ModelTokenizer):
    """
    As the output vocab for the ANN is just the whole target string
    not split into sub-tokens and the preprocessing needs a tokenizer
    to be applicable. This Tokenizer just returns the unprocessed
    token str as expected by the preprocessing.
    """

    def get_tokens(self, text: str) -> list[str]:
        """
        Returns a one-element list of the input text.
        :param text: Input text
        :return: Returns [text]
        """
        return [text]

    def _process_tokens_for_inp(self, tokens: list[str]) -> list[str]:
        """
        No further processing is needed by the NoneTokenizer.
        Therefore, return its input.
        :param tokens: The input tokens.
        :return: Returns tokens.
        """
        return tokens


class SplitByCheckstyleTokenizer(ModelTokenizer):
    """
    Split token stream by checkstyle tags.
    """

    CHECKSTYLE_TOKEN_REG = re.compile(r"</?(\w+)>")

    def __init__(self, pad: str = "<PAD>") -> None:
        self._pad = pad

    def get_tokens(self, text: str) -> list[str]:
        """
        Split the given text into its tokens.
        :param text: Input text
        :return: Returns the tokens.
        """
        splits = re.split(self.CHECKSTYLE_TOKEN_REG, text)
        processed_middle_str = f"<{splits[1]}>{splits[2]}</{splits[1]}>"
        return [splits[0], processed_middle_str, splits[4]]

    def _process_tokens_for_inp(self, tokens: list[str]) -> list[str]:
        """
        Process the tokens for the input.
        :param tokens: The tokens from get_tokens.
        :return: Returns a list of tokens prepared for model input.
        """
        return tokens + [self._pad] * (3 - len(tokens))<|MERGE_RESOLUTION|>--- conflicted
+++ resolved
@@ -4,11 +4,7 @@
 
 class ModelTokenizer(ABC):
     """
-<<<<<<< HEAD
     Base class for model tokenizers.
-=======
-    Base class for model specific tokenizers.
->>>>>>> c253137d
     """
 
     def tokenize(self, text: str) -> list[str]:
@@ -23,9 +19,7 @@
     @abstractmethod
     def get_tokens(self, text: str) -> list[str]:
         """
-        Split the given text into its tokens.
-        Without any post-processing, like max_length
-        or special tokens like <SOS>, <EOS> or <PAD>.
+        Split the given text into tokens.
         :param text: The text to be split.
         :return: Returns the tokens.
         """
@@ -41,7 +35,6 @@
         pass
 
 
-<<<<<<< HEAD
 class SplitByTokenizer(ModelTokenizer):
     """
     Split token stream by certain char.
@@ -75,11 +68,6 @@
 class SequenceTokenizer(SplitByTokenizer):
     """
     Tokenizer for Sequence Models like LSTM and Transformer.
-=======
-class SequenceTokenizer(ModelTokenizer):
-    """
-    Sequence tokenizer for sequential models like Transformer and RNNs.
->>>>>>> c253137d
     """
 
     def __init__(
